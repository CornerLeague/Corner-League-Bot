# Copyright (c) 2024 Sports Media Platform
# Licensed under the MIT License

"""
Content extraction, canonicalization, and deduplication.
Handles HTML parsing, content extraction, URL canonicalization, and near-duplicate detection.
"""

import hashlib
import logging
import re
from datetime import datetime
from typing import Any
from urllib.parse import parse_qs, urlencode, urlparse, urlunparse

from bs4 import BeautifulSoup
from datasketch import MinHash, MinHashLSH
from langdetect import detect
from readability import Document
from trafilatura import extract

logger = logging.getLogger(__name__)

__all__ = [
    "URLCanonicalizer",
    "CanonicalURLExtractor",
    "ContentHasher",
    "NearDuplicateDetector",
    "DuplicateDetector",
    "ContentExtractor",
    "ExtractionPipeline",
]


__all__ = [
    "URLCanonicalizer",
    "CanonicalURLExtractor",
    "ContentHasher",
    "NearDuplicateDetector",
    "DuplicateDetector",
    "ContentExtractor",
    "ExtractionPipeline",
]


class URLCanonicalizer:
    """Canonicalizes URLs for deduplication"""

    def __init__(self):
        # Parameters to remove from URLs
        self.utm_params = {
            "utm_source", "utm_medium", "utm_campaign", "utm_term", "utm_content",
            "utm_id", "utm_source_platform", "utm_creative_format", "utm_marketing_tactic"
        }

        self.tracking_params = {
            "fbclid", "gclid", "dclid", "msclkid", "twclid", "_ga", "_gl",
            "mc_cid", "mc_eid", "ref", "referrer", "source", "campaign",
            "medium", "content", "term", "affiliate", "partner"
        }

        self.session_params = {
            "sessionid", "session_id", "sid", "jsessionid", "phpsessid",
            "aspsessionid", "cfid", "cftoken", "_t", "timestamp", "cache_bust"
        }

        # All parameters to remove
        self.params_to_remove = self.utm_params | self.tracking_params | self.session_params

    def canonicalize(self, url: str, follow_redirects: bool = True) -> str:
        """Canonicalize URL by normalizing and removing tracking parameters"""

        try:
            parsed = urlparse(url.strip())

            # Normalize scheme and netloc
            scheme = parsed.scheme.lower() if parsed.scheme else "https"
            netloc = parsed.netloc.lower()

            # Remove www. prefix (configurable)
            if netloc.startswith("www."):
                netloc = netloc[4:]

            # Normalize path
            path = parsed.path
            if not path:
                path = "/"

            # Remove trailing slash for non-root paths
            if len(path) > 1 and path.endswith("/"):
                path = path[:-1]

            # Clean and sort query parameters
            query_params = parse_qs(parsed.query, keep_blank_values=False)

            # Remove tracking parameters
            cleaned_params = {}
            for key, values in query_params.items():
                if key.lower() not in self.params_to_remove:
                    # Keep only the first value for each parameter
                    cleaned_params[key] = values[0] if values else ""

            # Sort parameters for consistency
            if cleaned_params:
                sorted_params = sorted(cleaned_params.items())
                query = urlencode(sorted_params)
            else:
                query = ""

            # Remove fragment
            fragment = ""

            # Reconstruct URL
            canonical_url = urlunparse((scheme, netloc, path, "", query, fragment))

            return canonical_url

        except Exception as e:
            logger.warning(f"Failed to canonicalize URL {url}: {e}")
            return url

    def extract_canonical_from_html(self, html_content: str, base_url: str) -> str | None:
        """Extract canonical URL from HTML <link rel="canonical"> tag"""

        try:
            soup = BeautifulSoup(html_content, "html.parser")

            # Look for canonical link
            canonical_link = soup.find("link", rel="canonical")
            if canonical_link and canonical_link.get("href"):
                canonical_url = canonical_link["href"]

                # Handle relative URLs
                if canonical_url.startswith("//"):
                    canonical_url = f"https:{canonical_url}"
                elif canonical_url.startswith("/"):
                    parsed_base = urlparse(base_url)
                    canonical_url = f"{parsed_base.scheme}://{parsed_base.netloc}{canonical_url}"
                elif not canonical_url.startswith(("http://", "https://")):
                    # Relative URL
                    from urllib.parse import urljoin
                    canonical_url = urljoin(base_url, canonical_url)

                return self.canonicalize(canonical_url)

        except Exception as e:
            logger.warning(f"Failed to extract canonical URL from HTML: {e}")

        return None


<<<<<<< HEAD
class CanonicalURLExtractor(URLCanonicalizer):
    """Backward-compatible alias for URLCanonicalizer."""

    pass
=======
class CanonicalURLExtractor:
    """Thin wrapper around URLCanonicalizer for backward compatibility."""

    def __init__(self, canonicalizer: URLCanonicalizer | None = None) -> None:
        self._canonicalizer = canonicalizer or URLCanonicalizer()

    def canonicalize(self, url: str, follow_redirects: bool = True) -> str:
        return self._canonicalizer.canonicalize(url, follow_redirects=follow_redirects)

    def extract_canonical_from_html(self, html_content: str, base_url: str) -> str | None:
        return self._canonicalizer.extract_canonical_from_html(html_content, base_url)
>>>>>>> be848dc6


class ContentHasher:
    """Generates content hashes for deduplication"""

    def __init__(self):
        self.stopwords = {
            "the", "a", "an", "and", "or", "but", "in", "on", "at", "to", "for",
            "of", "with", "by", "is", "are", "was", "were", "be", "been", "being",
            "have", "has", "had", "do", "does", "did", "will", "would", "could",
            "should", "may", "might", "must", "can", "this", "that", "these",
            "those", "i", "you", "he", "she", "it", "we", "they", "me", "him",
            "her", "us", "them", "my", "your", "his", "its", "our", "their"
        }

    def normalize_text(self, text: str) -> str:
        """Normalize text for consistent hashing"""

        if not text:
            return ""

        # Convert to lowercase
        text = text.lower()

        # Remove extra whitespace
        text = re.sub(r"\s+", " ", text)

        # Remove punctuation and special characters
        text = re.sub(r"[^\w\s]", " ", text)

        # Remove stopwords
        words = text.split()
        words = [word for word in words if word not in self.stopwords and len(word) > 2]

        return " ".join(words)

    def generate_content_hash(self, title: str, text: str) -> str:
        """Generate SHA-256 hash of normalized content"""

        normalized_title = self.normalize_text(title)
        normalized_text = self.normalize_text(text)

        # Combine title and text
        combined_content = f"{normalized_title} {normalized_text}"

        # Generate hash
        content_hash = hashlib.sha256(combined_content.encode("utf-8")).hexdigest()

        return content_hash

    def generate_shingles(self, text: str, k: int = 3) -> set[str]:
        """Generate k-shingles from text for similarity detection"""

        normalized_text = self.normalize_text(text)
        words = normalized_text.split()

        if len(words) < k:
            return {normalized_text}

        shingles = set()
        for i in range(len(words) - k + 1):
            shingle = " ".join(words[i:i + k])
            shingles.add(shingle)

        return shingles

    def generate_minhash(self, text: str, num_perm: int = 128) -> MinHash:
        """Generate MinHash signature for similarity detection"""

        shingles = self.generate_shingles(text)

        minhash = MinHash(num_perm=num_perm)
        for shingle in shingles:
            minhash.update(shingle.encode("utf-8"))

        return minhash


class NearDuplicateDetector:
    """Detects near-duplicate content using MinHash LSH"""

    def __init__(self, threshold: float = 0.8, num_perm: int = 128):
        self.threshold = threshold
        self.num_perm = num_perm
        self.lsh = MinHashLSH(threshold=threshold, num_perm=num_perm)
        self.content_hashes: dict[str, str] = {}  # minhash -> content_hash
        self.hasher = ContentHasher()

    def add_content(self, content_hash: str, title: str, text: str) -> bool:
        """Add content to duplicate detection index"""

        try:
            # Generate MinHash
            combined_text = f"{title} {text}"
            minhash = self.hasher.generate_minhash(combined_text, self.num_perm)

            # Check for duplicates
            duplicates = self.lsh.query(minhash)

            if duplicates:
                logger.info(f"Found {len(duplicates)} near-duplicates for content {content_hash}")
                return False  # Is duplicate

            # Add to index
            self.lsh.insert(content_hash, minhash)
            self.content_hashes[content_hash] = content_hash

            return True  # Not duplicate

        except Exception as e:
            logger.error(f"Error in duplicate detection: {e}")
            return True  # Assume not duplicate on error

    def find_duplicates(self, title: str, text: str) -> list[str]:
        """Find near-duplicates of given content"""

        try:
            combined_text = f"{title} {text}"
            minhash = self.hasher.generate_minhash(combined_text, self.num_perm)

            duplicates = self.lsh.query(minhash)
            return list(duplicates)

        except Exception as e:
            logger.error(f"Error finding duplicates: {e}")
            return []

    def get_similarity(self, hash1: str, hash2: str) -> float:
        """Get similarity score between two content hashes"""

        # This would require storing the MinHash objects
        # For now, return 0.0 as placeholder
        return 0.0

    def cleanup_old_entries(self, max_entries: int = 100000) -> None:
        """Remove old entries to prevent memory bloat"""

        if len(self.content_hashes) > max_entries:
            # Remove oldest entries (this is a simplified approach)
            # In production, you'd want to use a proper LRU cache
            entries_to_remove = len(self.content_hashes) - max_entries

            for i, content_hash in enumerate(list(self.content_hashes.keys())):
                if i >= entries_to_remove:
                    break

                try:
                    self.lsh.remove(content_hash)
                    del self.content_hashes[content_hash]
                except:
                    pass  # Ignore errors during cleanup


<<<<<<< HEAD
class DuplicateDetector(NearDuplicateDetector):
    """Backward-compatible alias for :class:`NearDuplicateDetector`.
=======
DuplicateDetector = NearDuplicateDetector


class ContentExtractor:
    """Extracts and processes content from HTML"""
>>>>>>> be848dc6

    The original implementation accepted a Redis client as the first
    positional argument. To maintain drop-in compatibility while using
    the newer ``NearDuplicateDetector`` implementation, this class
    ignores the optional Redis client argument and forwards any
    remaining parameters to ``NearDuplicateDetector``.
    """

    def __init__(self, _redis_client=None, *args, **kwargs):  # noqa: D401 - see class docstring
        super().__init__(*args, **kwargs)


class ContentExtractor:
    """Extracts and processes content from HTML."""

    def __init__(
        self,
        _settings: Any | None = None,
        canonical_extractor: URLCanonicalizer | None = None,
        duplicate_detector: NearDuplicateDetector | None = None,
    ):
        """Create a new :class:`ContentExtractor`.

        Previous versions required a ``settings`` object, a canonical URL
        extractor and an optional duplicate detector. These parameters are
        accepted for backward compatibility but are not required by the
        current implementation.
        """

        self.settings = _settings
        self.canonicalizer = canonical_extractor or URLCanonicalizer()
        self.hasher = ContentHasher()
        self.duplicate_detector = duplicate_detector

        # Sports-specific keywords for relevance detection
        self.sports_keywords = {
            "basketball": ["basketball", "nba", "wnba", "ncaa basketball", "march madness", "playoffs"],
            "football": ["football", "nfl", "ncaa football", "college football", "super bowl"],
            "baseball": ["baseball", "mlb", "world series", "playoffs", "spring training"],
            "soccer": ["soccer", "football", "mls", "fifa", "world cup", "premier league"],
            "hockey": ["hockey", "nhl", "stanley cup", "playoffs"],
            "tennis": ["tennis", "wimbledon", "us open", "french open", "australian open"],
            "golf": ["golf", "pga", "masters", "us open", "british open"],
            "olympics": ["olympics", "olympic games", "winter olympics", "summer olympics"],
        }

    def extract_content(self, html_content: str, url: str) -> dict[str, Any]:
        """Extract structured content from HTML"""

        result = {
            "url": url,
            "canonical_url": None,
            "title": None,
            "text": None,
            "byline": None,
            "published_at": None,
            "language": None,
            "word_count": 0,
            "image_url": None,
            "content_hash": None,
            "sports_keywords": [],
            "entities": {},
            "content_type": None,
            "extraction_method": None,
            "extraction_success": False,
            "extraction_errors": [],
        }

        try:
            # Canonicalize URL
            result["canonical_url"] = self.canonicalizer.canonicalize(url)

            # Try to extract canonical URL from HTML
            html_canonical = self.canonicalizer.extract_canonical_from_html(html_content, url)
            if html_canonical:
                result["canonical_url"] = html_canonical

            # Try multiple extraction methods
            extraction_methods = [
                ("trafilatura", self._extract_with_trafilatura),
                ("readability", self._extract_with_readability),
                ("beautifulsoup", self._extract_with_beautifulsoup),
            ]

            for method_name, method_func in extraction_methods:
                try:
                    extracted = method_func(html_content, url)
                    if extracted and extracted.get("text") and len(extracted["text"]) > 100:
                        result.update(extracted)
                        result["extraction_method"] = method_name
                        result["extraction_success"] = True
                        break
                except Exception as e:
                    result["extraction_errors"].append(f"{method_name}: {e!s}")

            # Post-process extracted content
            if result["extraction_success"]:
                result = self._post_process_content(result)

            return result

        except Exception as e:
            logger.error(f"Content extraction failed for {url}: {e}")
            result["extraction_errors"].append(f"General error: {e!s}")
            return result

    def _extract_with_trafilatura(self, html_content: str, url: str) -> dict[str, Any]:
        """Extract content using Trafilatura"""

        # Extract main content
        text = extract(html_content, include_comments=False, include_tables=False)

        if not text:
            raise ValueError("No content extracted")

        # Extract metadata
        from trafilatura.metadata import extract_metadata
        metadata = extract_metadata(html_content)

        result = {
            "text": text,
            "title": metadata.title if metadata else None,
            "byline": metadata.author if metadata else None,
            "published_at": metadata.date if metadata else None,
        }

        return result

    def _extract_with_readability(self, html_content: str, url: str) -> dict[str, Any]:
        """Extract content using Readability"""

        doc = Document(html_content)

        result = {
            "text": doc.summary(),
            "title": doc.title(),
        }

        # Extract additional metadata with BeautifulSoup
        soup = BeautifulSoup(html_content, "html.parser")

        # Try to find byline
        byline_selectors = [
            'meta[name="author"]',
            ".byline", ".author", ".writer",
            '[rel="author"]', ".post-author"
        ]

        for selector in byline_selectors:
            element = soup.select_one(selector)
            if element:
                if element.name == "meta":
                    result["byline"] = element.get("content")
                else:
                    result["byline"] = element.get_text(strip=True)
                break

        # Try to find publication date
        date_selectors = [
            'meta[property="article:published_time"]',
            'meta[name="publishdate"]',
            'meta[name="date"]',
            "time[datetime]",
            ".publish-date", ".date", ".timestamp"
        ]

        for selector in date_selectors:
            element = soup.select_one(selector)
            if element:
                if element.name == "meta":
                    result["published_at"] = element.get("content")
                elif element.name == "time":
                    result["published_at"] = element.get("datetime") or element.get_text(strip=True)
                else:
                    result["published_at"] = element.get_text(strip=True)
                break

        return result

    def _extract_with_beautifulsoup(self, html_content: str, url: str) -> dict[str, Any]:
        """Extract content using BeautifulSoup as fallback"""

        soup = BeautifulSoup(html_content, "html.parser")

        # Remove script and style elements
        for script in soup(["script", "style", "nav", "header", "footer", "aside"]):
            script.decompose()

        # Try to find main content
        content_selectors = [
            "article", "main", ".content", ".post-content",
            ".article-body", ".story-body", "#content"
        ]

        text = None
        for selector in content_selectors:
            element = soup.select_one(selector)
            if element:
                text = element.get_text(separator=" ", strip=True)
                if len(text) > 100:
                    break

        # Fallback to body
        if not text or len(text) < 100:
            body = soup.find("body")
            if body:
                text = body.get_text(separator=" ", strip=True)

        if not text:
            raise ValueError("No content found")

        # Extract title
        title = None
        title_element = soup.find("title")
        if title_element:
            title = title_element.get_text(strip=True)

        # Try h1 as backup
        if not title:
            h1 = soup.find("h1")
            if h1:
                title = h1.get_text(strip=True)

        result = {
            "text": text,
            "title": title,
        }

        return result

    def _post_process_content(self, result: dict[str, Any]) -> dict[str, Any]:
        """Post-process extracted content"""

        # Clean and validate text
        if result.get("text"):
            text = result["text"]

            # Remove excessive whitespace
            text = re.sub(r"\s+", " ", text).strip()

            # Calculate word count
            result["word_count"] = len(text.split())

            # Update text
            result["text"] = text

        # Clean title
        if result.get("title"):
            title = result["title"]
            title = re.sub(r"\s+", " ", title).strip()

            # Remove site name from title (common pattern)
            if " - " in title:
                parts = title.split(" - ")
                if len(parts) > 1:
                    title = parts[0].strip()

            result["title"] = title

        # Detect language
        if result.get("text"):
            try:
                result["language"] = detect(result["text"])
            except:
                result["language"] = "en"  # Default to English

        # Parse publication date
        if result.get("published_at"):
            result["published_at"] = self._parse_date(result["published_at"])

        # Generate content hash
        if result.get("title") and result.get("text"):
            result["content_hash"] = self.hasher.generate_content_hash(
                result["title"], result["text"]
            )

        # Extract sports keywords
        result["sports_keywords"] = self._extract_sports_keywords(result.get("text", ""))

        # Determine content type
        result["content_type"] = self._classify_content_type(
            result.get("title", ""), result.get("text", "")
        )

        return result

    def _parse_date(self, date_str: str) -> datetime | None:
        """Parse publication date from various formats"""

        if not date_str:
            return None

        # Common date formats
        date_formats = [
            "%Y-%m-%dT%H:%M:%S%z",  # ISO format with timezone
            "%Y-%m-%dT%H:%M:%S",    # ISO format without timezone
            "%Y-%m-%d %H:%M:%S",    # Standard format
            "%Y-%m-%d",             # Date only
            "%m/%d/%Y",             # US format
            "%d/%m/%Y",             # European format
            "%B %d, %Y",            # Long format
            "%b %d, %Y",            # Short format
        ]

        for fmt in date_formats:
            try:
                return datetime.strptime(date_str.strip(), fmt)
            except ValueError:
                continue

        # Try with dateutil as fallback
        try:
            from dateutil.parser import parse
            return parse(date_str)
        except:
            pass

        logger.warning(f"Could not parse date: {date_str}")
        return None

    def _extract_sports_keywords(self, text: str) -> list[str]:
        """Extract sports-related keywords from text"""

        if not text:
            return []

        text_lower = text.lower()
        found_keywords = []

        for sport, keywords in self.sports_keywords.items():
            for keyword in keywords:
                if keyword in text_lower:
                    found_keywords.append(keyword)

        return list(set(found_keywords))  # Remove duplicates

    def _classify_content_type(self, title: str, text: str) -> str | None:
        """Classify content type based on title and text"""

        combined_text = f"{title} {text}".lower()

        # Content type patterns
        patterns = {
            "game_recap": ["final score", "game recap", "box score", "highlights", "final:"],
            "breaking_news": ["breaking:", "just in:", "report:", "sources:", "exclusive:"],
            "analysis": ["analysis", "breakdown", "preview", "prediction", "outlook"],
            "trade": ["trade", "traded", "acquired", "signs", "contract", "deal"],
            "injury": ["injury", "injured", "hurt", "out for", "sidelined", "questionable"],
            "roster": ["roster", "lineup", "starting", "bench", "depth chart"],
            "interview": ["interview", "says", "speaks", "comments", "quotes"],
        }

        for content_type, keywords in patterns.items():
            for keyword in keywords:
                if keyword in combined_text:
                    return content_type

        return "general"


# Main extraction pipeline
class ExtractionPipeline:
    """Complete extraction pipeline with deduplication"""

    def __init__(self, duplicate_threshold: float = 0.8):
        self.extractor = ContentExtractor()
        self.duplicate_detector = NearDuplicateDetector(threshold=duplicate_threshold)

    def process_content(self, html_content: str, url: str) -> dict[str, Any]:
        """Process HTML content through complete extraction pipeline"""

        # Extract content
        result = self.extractor.extract_content(html_content, url)

        # Check for duplicates if extraction was successful
        if result["extraction_success"] and result.get("content_hash"):
            is_unique = self.duplicate_detector.add_content(
                result["content_hash"],
                result.get("title", ""),
                result.get("text", "")
            )

            result["is_duplicate"] = not is_unique

            if not is_unique:
                duplicates = self.duplicate_detector.find_duplicates(
                    result.get("title", ""),
                    result.get("text", "")
                )
                result["duplicate_of"] = duplicates
        else:
            result["is_duplicate"] = False

        return result

    def cleanup_duplicates(self) -> None:
        """Clean up old duplicate detection entries"""
        self.duplicate_detector.cleanup_old_entries()


# Example usage
async def main():
    """Example extraction usage"""

    pipeline = ExtractionPipeline()

    # Example HTML content
    html_content = """
    <html>
    <head>
        <title>Lakers Beat Warriors 120-115 in Overtime Thriller</title>
        <meta name="author" content="John Smith">
        <meta property="article:published_time" content="2024-01-15T22:30:00Z">
        <link rel="canonical" href="https://example.com/lakers-warriors-recap">
    </head>
    <body>
        <article>
            <h1>Lakers Beat Warriors 120-115 in Overtime Thriller</h1>
            <p>The Los Angeles Lakers defeated the Golden State Warriors 120-115 in an 
            overtime thriller at Crypto.com Arena on Monday night. LeBron James led 
            the Lakers with 35 points and 12 assists, while Stephen Curry scored 
            42 points for the Warriors in the losing effort.</p>
            <p>The game was tied 110-110 at the end of regulation before the Lakers 
            outscored the Warriors 10-5 in the extra period to secure the victory.</p>
        </article>
    </body>
    </html>
    """

    url = "https://example.com/lakers-warriors-game"

    # Process content
    result = pipeline.process_content(html_content, url)

    print(f"Extraction successful: {result['extraction_success']}")
    print(f"Title: {result['title']}")
    print(f"Canonical URL: {result['canonical_url']}")
    print(f"Word count: {result['word_count']}")
    print(f"Sports keywords: {result['sports_keywords']}")
    print(f"Content type: {result['content_type']}")
    print(f"Is duplicate: {result['is_duplicate']}")
    print(f"Content hash: {result['content_hash']}")


if __name__ == "__main__":
    import asyncio
    asyncio.run(main())
<|MERGE_RESOLUTION|>--- conflicted
+++ resolved
@@ -149,24 +149,6 @@
         return None
 
 
-<<<<<<< HEAD
-class CanonicalURLExtractor(URLCanonicalizer):
-    """Backward-compatible alias for URLCanonicalizer."""
-
-    pass
-=======
-class CanonicalURLExtractor:
-    """Thin wrapper around URLCanonicalizer for backward compatibility."""
-
-    def __init__(self, canonicalizer: URLCanonicalizer | None = None) -> None:
-        self._canonicalizer = canonicalizer or URLCanonicalizer()
-
-    def canonicalize(self, url: str, follow_redirects: bool = True) -> str:
-        return self._canonicalizer.canonicalize(url, follow_redirects=follow_redirects)
-
-    def extract_canonical_from_html(self, html_content: str, base_url: str) -> str | None:
-        return self._canonicalizer.extract_canonical_from_html(html_content, base_url)
->>>>>>> be848dc6
 
 
 class ContentHasher:
@@ -320,16 +302,7 @@
                     pass  # Ignore errors during cleanup
 
 
-<<<<<<< HEAD
-class DuplicateDetector(NearDuplicateDetector):
-    """Backward-compatible alias for :class:`NearDuplicateDetector`.
-=======
-DuplicateDetector = NearDuplicateDetector
-
-
-class ContentExtractor:
-    """Extracts and processes content from HTML"""
->>>>>>> be848dc6
+
 
     The original implementation accepted a Redis client as the first
     positional argument. To maintain drop-in compatibility while using
